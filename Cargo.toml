[package]

name = "rstracer"
version = "0.0.2"
authors = ["Sondre Lefsaker"]

[profile.dev]
opt-level = 2

[dependencies]
<<<<<<< HEAD
bmp = "0.0.3"

[dependencies.wavefront_obj]
git = "https://github.com/sondrele/wavefront_obj.git"
=======
bmp = "0.0.4"
>>>>>>> a63e38e0
<|MERGE_RESOLUTION|>--- conflicted
+++ resolved
@@ -8,11 +8,7 @@
 opt-level = 2
 
 [dependencies]
-<<<<<<< HEAD
-bmp = "0.0.3"
+bmp = "0.0.4"
 
 [dependencies.wavefront_obj]
-git = "https://github.com/sondrele/wavefront_obj.git"
-=======
-bmp = "0.0.4"
->>>>>>> a63e38e0
+git = "https://github.com/sondrele/wavefront_obj.git"