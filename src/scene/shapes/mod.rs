use std::mem::swap;
use std::cmp;

use vec::Vec3;
use ray::Ray;
use scene::material::{Material, Color};
use self::Primitive::{Sphere, Poly};

pub mod sphere;
pub mod poly;

pub enum ShapeIntersection<'a> {
    Hit(f32),
    Missed
}

#[deriving(Copy)]
pub struct BoundingBox {
    min: Vec3,
    max: Vec3
}

impl BoundingBox {
    pub fn new() -> BoundingBox {
        BoundingBox {
            min: Vec3::new(),
            max: Vec3::new()
        }
    }

    pub fn init(min: Vec3, max: Vec3) -> BoundingBox {
        BoundingBox {
            min: min,
            max: max
        }
    }

<<<<<<< HEAD
    pub fn centroid(&self) -> Vec3 {
        self.min.mult(0.5) + self.max.mult(0.5)
    }

    pub fn intersects(&self, ray: Ray) -> bool {
=======
    pub fn intersects(&self, ray: &Ray) -> bool {
>>>>>>> a8f4323f
        let ori = ray.ori;
        let dir = ray.dir;

        let mut tmin = (self.min[0] - ori[0]) / dir[0];
        let mut tmax = (self.max[0] - ori[0]) / dir[0];
        if tmin > tmax {
            swap(&mut tmin, &mut tmax);
        }

        let mut tymin = (self.min[1] - ori[1]) / dir[1];
        let mut tymax = (self.max[1] - ori[1]) / dir[1];
        if tymin > tymax {
            swap(&mut tymin, &mut tymax);
        }

        if (tmin > tymax) || (tymin > tmax) {
            return false;
        }

        if tymin > tmin {
            tmin = tymin;
        }

        if tymax < tmax {
            tmax = tymax;
        }

        let mut tzmin = (self.min[2] - ori[2]) / dir[2];
        let mut tzmax = (self.max[2] - ori[2]) / dir[2];
        if tzmin > tzmax {
            swap(&mut tzmin, &mut tzmax);
        }

        if (tmin > tzmax) || (tzmin > tmax) {
            return false;
        }

        true
    }
}

impl Add<BoundingBox, BoundingBox> for BoundingBox {
    fn add(&self, other: &BoundingBox) -> BoundingBox {
        let min = Vec3::init(
            self.min[0].min(other.min[0]),
            self.min[1].min(other.min[1]),
            self.min[2].min(other.min[2])
        );

        let max = Vec3::init(
            self.max[0].max(other.max[0]),
            self.max[1].max(other.max[1]),
            self.max[2].max(other.max[2])
        );

        BoundingBox::init(min, max)
    }
}

impl PartialEq for BoundingBox {
    fn eq(&self, bbox: &BoundingBox) -> bool {
        self.min == bbox.min && self.max == bbox.max
    }
}

impl PartialOrd for BoundingBox {
    fn partial_cmp(&self, other: &BoundingBox) -> Option<cmp::Ordering> {
        match self < other {
            true => Some(cmp::Less),
            false => Some(cmp::Greater)
        }
    }

    fn lt(&self, bbox: &BoundingBox) -> bool {
        self.centroid() < bbox.centroid()
    }
}

pub trait Shape {
    fn get_bbox(&self) -> BoundingBox;

    fn intersects(&self, ray: &Ray) -> ShapeIntersection;

    fn surface_normal(&self, direction: Vec3, point: Vec3) -> Vec3;

    fn get_material(&self) -> Material;

    fn diffuse_color(&self, point: Vec3) -> Color;
}

pub enum Primitive {
    Poly(poly::Poly),
    Sphere(sphere::Sphere)
}

impl Shape for Primitive {
    fn get_bbox(&self) -> BoundingBox {
        match self {
            &Poly(ref poly) => poly.get_bbox(),
            &Sphere(ref sphere) => sphere.get_bbox(),
        }
    }

    fn intersects(&self, ray: &Ray) -> ShapeIntersection {
        match self {
            &Poly(ref poly) => poly.intersects(ray),
            &Sphere(ref sphere) => sphere.intersects(ray),
        }
    }

    fn surface_normal(&self, direction: Vec3, point: Vec3) -> Vec3 {
        match self {
            &Poly(ref poly) => poly.surface_normal(direction, point),
            &Sphere(ref sphere) => sphere.surface_normal(direction, point),
        }
    }

    fn get_material(&self) -> Material {
        match self {
            &Poly(ref poly) => poly.get_material(),
            &Sphere(ref sphere) => sphere.get_material(),
        }
    }

    fn diffuse_color(&self, point: Vec3) -> Color {
        match self {
            &Poly(ref poly) => poly.diffuse_color(point),
            &Sphere(_) => self.get_material().diffuse,
        }
    }
}

#[cfg(test)]
mod tests {
    use vec::Vec3;
    use ray::Ray;
    use scene::shapes::Shape;
    use scene::shapes::sphere::Sphere;
    use scene::shapes::BoundingBox;

    #[test]
    fn can_create_boundingbox_from_sphere() {
        let s = Sphere::init(Vec3::init(1.0, 1.0, 1.0), 2.0);
        let bbox = s.get_bbox();
        assert_eq!(Vec3::init(-1.0, -1.0, -1.0), bbox.min);
        assert_eq!(Vec3::init(3.0, 3.0, 3.0), bbox.max);
    }

    #[test]
    fn can_intersect_bbox() {
        let s = Sphere::init(Vec3::init(1.0, 1.0, 1.0), 2.0);
        let bbox = s.get_bbox();
        let ray = Ray::init(Vec3::init(0.0, 0.0, -2.0), Vec3::init(0.0, 0.0, -1.0));

        assert!(bbox.intersects(&ray));
    }

    #[test]
    fn can_compare_bbox_based_on_centroid() {
        let b0 = BoundingBox::init(Vec3::init(-1.0, 0.0, 0.0), Vec3::init(0.0, 1.0, 1.0));
        let b1 = BoundingBox::init(Vec3::init(0.0, 0.0, 0.0), Vec3::init(0.0, 1.0, 1.0));

        assert!(b0 < b1);
    }
}<|MERGE_RESOLUTION|>--- conflicted
+++ resolved
@@ -1,5 +1,6 @@
 use std::mem::swap;
 use std::cmp;
+use std::num::FloatMath;
 
 use vec::Vec3;
 use ray::Ray;
@@ -35,15 +36,11 @@
         }
     }
 
-<<<<<<< HEAD
     pub fn centroid(&self) -> Vec3 {
         self.min.mult(0.5) + self.max.mult(0.5)
     }
 
-    pub fn intersects(&self, ray: Ray) -> bool {
-=======
     pub fn intersects(&self, ray: &Ray) -> bool {
->>>>>>> a8f4323f
         let ori = ray.ori;
         let dir = ray.dir;
 
@@ -86,7 +83,7 @@
 }
 
 impl Add<BoundingBox, BoundingBox> for BoundingBox {
-    fn add(&self, other: &BoundingBox) -> BoundingBox {
+    fn add(self, other: BoundingBox) -> BoundingBox {
         let min = Vec3::init(
             self.min[0].min(other.min[0]),
             self.min[1].min(other.min[1]),
